--- conflicted
+++ resolved
@@ -27,14 +27,9 @@
         public override bool FinishedLaunching(UIApplication application, NSDictionary launchOptions)
         {
             // We need this to ensure the execution assembly is part of the app bundle
-<<<<<<< HEAD
-            AddExecutionAssembly(typeof(ExtensibilityPointFactory).Assembly);
+            //AddExecutionAssembly(typeof(ExtensibilityPointFactory).Assembly);
+            
 
-
-=======
-           // runner.AddExecutionAssembly(typeof(ExtensibilityPointFactory).Assembly);
-            
->>>>>>> 16642cbd
             // tests can be inside the main assembly
             AddTestAssembly(Assembly.GetExecutingAssembly());
             // otherwise you need to ensure that the test assemblies will 
