--- conflicted
+++ resolved
@@ -28,11 +28,7 @@
         public override bool FinishedLaunching(UIApplication app, NSDictionary options)
         {
             // We need this to ensure the execution assembly is part of the app bundle
-<<<<<<< HEAD
-            runner.AddExecutionAssembly(typeof(ExtensibilityPointFactory).Assembly);
-=======
             AddExecutionAssembly(typeof(ExtensibilityPointFactory).Assembly);
->>>>>>> f859d3c1
             
 
             // tests can be inside the main assembly
