<?xml version="1.0" encoding="utf-8"?>
<package>
  <metadata>
    <id>xunit.runner.xamarin</id>
    <version>0.99.5-beta</version>
    <title>xUnit.net [Xamarin iOS/Android/WP8 Runner]</title>
    <authors>Oren Novotny</authors>
    <owners />
    <description>Includes support for running xUnit.net v2 tests on iOS, Android and WP8 devices</description>
    <summary>Xamarin xUnit.net runner components for iOS and Android</summary>
    <tags>xunit xamarin android ios monoandroid monotouch tdd unit test</tags>
    <language>en-US</language>
    <projectUrl>https://github.com/xunit/xamarin.xunit</projectUrl>
    <iconUrl>https://raw.githubusercontent.com/xunit/media/master/logo-512-transparent.png</iconUrl>
    <licenseUrl>https://raw.githubusercontent.com/xunit/xunit/master/license.txt</licenseUrl>
    <requireLicenseAcceptance>false</requireLicenseAcceptance>
<<<<<<< HEAD
    <dependencies>

      <dependency id="xunit.execution" version="2.0.0-beta4-build2738" />
      
      <dependency id="xunit" version="2.0.0-beta4-build2738" />
      
      <!--<dependency id="xunit" version="[2.0.0-alpha,2.1)" />-->
=======

    
      <dependencies>

        <group targetFramework="monotouch">
          <!-- TODO Remove this dep -->
          <dependency id="xunit.execution" version="2.0.0-beta5-build2785" />

          <dependency id="xunit" version="2.0.0-beta5-build2785" />
          <!--<dependency id="xunit" version="[2.0.0-alpha,2.1)" />-->

          <dependency id="Xamarin.Forms" version="1.3.0.6275-pre1" />
        </group>

        <group targetFramework="monoandroid">
          <!-- TODO Remove this dep -->
          <dependency id="xunit.execution" version="2.0.0-beta5-build2785" />

          <dependency id="xunit" version="2.0.0-beta5-build2785" />
          <!--<dependency id="xunit" version="[2.0.0-alpha,2.1)" />-->

          <dependency id="Xamarin.Forms" version="1.3.0.6275-pre1" />
        </group>

        <group targetFramework="wp8">
          <dependency id="xunit" version="2.0.0-beta5-build2785" />
          <!--<dependency id="xunit" version="[2.0.0-alpha,2.1)" />-->

          <dependency id="Xamarin.Forms" version="1.3.0.6275-pre1" />
        </group>
>>>>>>> f859d3c1
      
    </dependencies>
  </metadata>
  <files>
    <file src="build\xunit.runner.xamarin.props" target="build\MonoAndroid\xunit.runner.xamarin.props" />
    <file src="build\xunit.runner.xamarin.targets" target="build\MonoAndroid\xunit.runner.xamarin.targets" />
    <file src="xunit.runner.android\bin\Release\xunit.runner.utility.dll" target="build\MonoAndroid\xunit.runner.utility.dll" />
    <file src="xunit.runner.android\bin\Release\xunit.runner.android.dll" target="lib\MonoAndroid\xunit.runner.android.dll" />
    <file src="xunit.runner.android\bin\Release\xunit.runner.android.pdb" target="lib\MonoAndroid\xunit.runner.android.pdb" />
    <file src="xunit.runner.android\bin\Release\xunit.runner.android.xml" target="lib\MonoAndroid\xunit.runner.android.xml" />

    <file src="build\xunit.runner.xamarin.props" target="build\MonoTouch\xunit.runner.xamarin.props" />
    <file src="build\xunit.runner.xamarin.targets" target="build\MonoTouch\xunit.runner.xamarin.targets" />
    <file src="xunit.runner.ios\bin\iPhone\Release\xunit.runner.utility.dll" target="build\MonoTouch\xunit.runner.utility.dll" />
    <file src="xunit.runner.ios\bin\iPhone\Release\xunit.runner.ios.dll" target="lib\MonoTouch\xunit.runner.ios.dll" />
    <file src="xunit.runner.ios\bin\iPhone\Release\xunit.runner.ios.pdb" target="lib\MonoTouch\xunit.runner.ios.pdb" />
    <file src="xunit.runner.ios\bin\iPhone\Release\xunit.runner.ios.xml" target="lib\MonoTouch\xunit.runner.ios.xml" />

    <file src="build\xunit.runner.xamarin.props" target="build\wp8\xunit.runner.xamarin.props" />
    <file src="xunit.runner.wp8\bin\Release\xunit.runner.utility.dll" target="build\wp8\xunit.runner.utility.dll" />
    <file src="xunit.runner.wp8\bin\Release\xunit.runner.wp8.dll" target="lib\wp8\xunit.runner.wp8.dll" />
    <file src="xunit.runner.wp8\bin\Release\xunit.runner.wp8.pdb" target="lib\wp8\xunit.runner.wp8.pdb" />
    <file src="xunit.runner.wp8\bin\Release\xunit.runner.wp8.xml" target="lib\wp8\xunit.runner.wp8.xml" />

    <file src="xunit.runner.ios\NuGet\AppDelegate.cs.txt.pp" target="content\MonoTouch\AppDelegate.cs.txt.pp" />
    <file src="xunit.runner.android\NuGet\MainActivity.cs.txt.pp" target="content\MonoAndroid\MainActivity.cs.txt.pp" />
    <file src="xunit.runner.wp8\NuGet\MainPage.xaml.cs.txt.pp" target="content\wp8\MainPage.xaml.cs.txt.pp" />

    <file src="**\*.cs" target="src" />
  </files>
</package><|MERGE_RESOLUTION|>--- conflicted
+++ resolved
@@ -14,15 +14,6 @@
     <iconUrl>https://raw.githubusercontent.com/xunit/media/master/logo-512-transparent.png</iconUrl>
     <licenseUrl>https://raw.githubusercontent.com/xunit/xunit/master/license.txt</licenseUrl>
     <requireLicenseAcceptance>false</requireLicenseAcceptance>
-<<<<<<< HEAD
-    <dependencies>
-
-      <dependency id="xunit.execution" version="2.0.0-beta4-build2738" />
-      
-      <dependency id="xunit" version="2.0.0-beta4-build2738" />
-      
-      <!--<dependency id="xunit" version="[2.0.0-alpha,2.1)" />-->
-=======
 
     
       <dependencies>
@@ -53,7 +44,6 @@
 
           <dependency id="Xamarin.Forms" version="1.3.0.6275-pre1" />
         </group>
->>>>>>> f859d3c1
       
     </dependencies>
   </metadata>
